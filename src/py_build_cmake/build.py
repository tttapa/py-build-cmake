import platform
from pprint import pprint
import sys
import os
from pathlib import Path
from string import Template
import re
import shutil
import textwrap
from typing import Any, Dict, List, Optional
import tempfile
from subprocess import CalledProcessError, run as sp_run
from glob import glob

from .config import Config

from distlib.version import NormalizedVersion

_CMAKE_MINIMUM_REQUIRED = NormalizedVersion('3.15')


class _BuildBackend(object):

    # --- Constructor ---------------------------------------------------------

    def __init__(self) -> None:
        self.verbose = False

    # --- Methods required by PEP 517 -----------------------------------------

    def get_requires_for_build_wheel(self, config_settings=None):
        """https://www.python.org/dev/peps/pep-0517/#get-requires-for-build-wheel"""
        self.parse_config_settings(config_settings)
        pyproject = Path('pyproject.toml').resolve()
        cfg = self.read_metadata(pyproject)
        deps = []
        # Check if we need CMake
        if cfg.cmake:
            self.check_cmake_program(cfg, deps)
        if cfg.stubgen:
            self.check_stubgen_program(cfg, deps)
        if self.verbose:
            print('Dependencies for build:', deps)
        return deps

    def get_requires_for_build_editable(self, config_settings=None):
        """https://www.python.org/dev/peps/pep-0660/#get-requires-for-build-editable"""
        return self.get_requires_for_build_wheel(config_settings)

    def get_requires_for_build_sdist(self, config_settings=None):
        """https://www.python.org/dev/peps/pep-0517/#get-requires-for-build-sdist"""
        return []

    def build_wheel(self,
                    wheel_directory,
                    config_settings=None,
                    metadata_directory=None):
        """https://www.python.org/dev/peps/pep-0517/#build-wheel"""
        assert metadata_directory is None

        # Parse options
        self.parse_config_settings(config_settings)

        # Build wheel
        with tempfile.TemporaryDirectory() as tmp_build_dir:
            whl_name = self.build_wheel_in_dir(wheel_directory, tmp_build_dir)
        return whl_name

    def build_editable(self,
                       wheel_directory,
                       config_settings=None,
                       metadata_directory=None):
        """https://www.python.org/dev/peps/pep-0660/#build-editable"""
        assert metadata_directory is None

        # Parse options
        self.parse_config_settings(config_settings)

        # Build wheel
        with tempfile.TemporaryDirectory() as tmp_build_dir:
            whl_name = self.build_wheel_in_dir(wheel_directory,
                                               tmp_build_dir,
                                               editable=True)
        return whl_name

    def build_sdist(self, sdist_directory, config_settings=None):
        """https://www.python.org/dev/peps/pep-0517/#build-sdist"""
        sdist_directory = Path(sdist_directory)
        src_dir = Path().resolve()

        # Parse options
        self.parse_config_settings(config_settings)

        # Load metadata
        from flit_core.common import Module, make_metadata
        pyproject = src_dir / 'pyproject.toml'
        cfg = self.read_metadata(pyproject)
        import_name = cfg.module['name']
        pkg = Module(import_name, src_dir / cfg.module['directory'])
        metadata = make_metadata(pkg, cfg)
        metadata.version = self.normalize_version(metadata.version)

        # Export dist
        from flit_core.sdist import SdistBuilder
        rel_pyproject = os.path.relpath(pyproject, src_dir)
        extra_files = [str(rel_pyproject)] + cfg.referenced_files
        sdist_cfg = cfg.sdist[self.get_os_name()]
        sdist_builder = SdistBuilder(
            pkg,
            metadata=metadata,
            cfgdir=src_dir,
            reqs_by_extra=None,
            entrypoints=cfg.entrypoints,
            extra_files=extra_files,
            data_directory=None,
            include_patterns=sdist_cfg.get('include_patterns', []),
            exclude_patterns=sdist_cfg.get('exclude_patterns', []),
        )
        sdist_tar = sdist_builder.build(Path(sdist_directory))
        return os.path.relpath(sdist_tar, sdist_directory)

    # --- Parsing config options and metadata ---------------------------------

    def parse_config_settings(self, config_settings: Optional[Dict]):
        if 'PY_BUILD_CMAKE_VERBOSE' in os.environ:
            self.verbose = True
        if config_settings is None:
            return
        if config_settings.keys() & {'verbose', 'v'}:
            self.verbose = True

    def read_metadata(self, pyproject):
        from .config import read_metadata
        from flit_core.config import ConfigError
        try:
            cfg = read_metadata(pyproject)
        except ConfigError as e:
            e.args = ("\n"
                      "\n"
                      "\t❌ Error in configuration:\n"
                      "\n"
                      f"\t\t{e}\n"
                      "\n", )
            raise
        if self.verbose:
            self.print_config_verbose(cfg)
        return cfg

    # --- Building wheels -----------------------------------------------------

    def build_wheel_in_dir(self,
                           wheel_directory,
                           tmp_build_dir,
                           editable=False):
        """This is the main function that contains all steps necessary to build
        a complete wheel package, including the CMake builds etc."""
        # Set up all paths
        wheel_directory = Path(wheel_directory)
        tmp_build_dir = Path(tmp_build_dir)
        staging_dir = tmp_build_dir / 'staging'
        src_dir = Path().resolve()

        # Load metadata from the pyproject.toml file
        from .config import normalize_name_wheel
        from flit_core.common import Module, make_metadata
        cfg = self.read_metadata(src_dir / 'pyproject.toml')
        dist_name = normalize_name_wheel(cfg.metadata['name'])
        import_name = cfg.module['name']
        pkg = Module(import_name, src_dir / cfg.module['directory'])
        metadata = make_metadata(pkg, cfg)
        metadata.version = self.normalize_version(metadata.version)

        # Copy the module's Python source files to the temporary folder
        if not editable:
            self.copy_pkg_source_to(staging_dir, src_dir, pkg)
        else:
            self.write_editable_wrapper(staging_dir, src_dir, pkg)

        # Create dist-info folder
        distinfo = staging_dir / f'{dist_name}-{metadata.version}.dist-info'
        os.makedirs(distinfo, exist_ok=True)

        # Write metadata
        metadata_path = distinfo / 'METADATA'
        with open(metadata_path, 'w', encoding='utf-8') as f:
            metadata.write_metadata_file(f)
        # Write or copy license
        self.write_license_files(cfg.license, src_dir, distinfo)
        # Write entrypoints/scripts
        self.write_entrypoints(distinfo, cfg)

        # Generate .pyi stubs (for the Python files only)
        if cfg.stubgen is not None and not editable:
            self.generate_stubs(tmp_build_dir, staging_dir, pkg, cfg.stubgen)

        # Configure, build and install the CMake project
        if cfg.cmake:
            self.do_native_cross_cmake_build(tmp_build_dir, staging_dir,
                                             src_dir, cfg, metadata, dist_name,
                                             import_name)

        # Create wheel
        whl_name = self.create_wheel(wheel_directory, staging_dir, cfg,
                                     dist_name, metadata.version)
        return whl_name

    def create_wheel(self, wheel_directory, tmp_build_dir, cfg, dist_name,
                     norm_version):
        """Create a wheel package from the build directory."""
        from distlib.wheel import Wheel
        whl = Wheel()
        whl.name = dist_name
        whl.version = norm_version
        pure = not cfg.cmake
        libdir = 'purelib' if pure else 'platlib'
        paths = {'prefix': str(tmp_build_dir), libdir: str(tmp_build_dir)}
        whl.dirname = wheel_directory
        tags = None
        if cfg.cross:
            tags = self.get_cross_tags(cfg.cross)
        if pure:
            tags = {'pyver': ['py3']}
        wheel_path = whl.build(paths, tags=tags, wheel_version=(1, 0))
        whl_name = os.path.relpath(wheel_path, wheel_directory)
        return whl_name

    def do_native_cross_cmake_build(self, tmp_build_dir, staging_dir, src_dir,
                                    cfg, metadata, dist_name, import_name):
        """If not cross-compiling, just do a regular CMake build+install.
        When cross-compiling, do a cross-build+install (using the provided 
        CMake toolchain file).
        If cfg.cross['copy_from_native_build'] is set, before cross-compiling, 
        first a normal build+install is performed to a separate directory, then
        the cross-build+install is performed, and finally the installed files
        from the native build that match the patterns in
        cfg.cross['copy_from_native_build'] are copied to the installation
        directory of the cross-build for packaging."""
        # When cross-compiling, optionally do a native build first
        native_install_dir = None
        native_cmake_cfg = cfg.cmake[self.get_os_name()]
        if self.needs_cross_native_build(cfg):
            native_install_dir = tmp_build_dir / 'native-install'
            self.run_cmake(src_dir, native_install_dir, metadata,
                           native_cmake_cfg, None, native_install_dir,
                           dist_name, import_name)
        # Then do the actual build
        cmake_cfg = cfg.cmake['cross'] if cfg.cross else native_cmake_cfg
        self.run_cmake(src_dir, staging_dir, metadata, cmake_cfg, cfg.cross,
                       native_install_dir, dist_name, import_name)
        # Finally, move the files from the native build to the staging area
        if native_install_dir:
            self.copy_native_install(staging_dir, native_install_dir,
                                     cfg.cross['copy_from_native_build'])

    def copy_native_install(self, staging_dir, native_install_dir,
                            native_install_patterns):
        """Copy the files that match the patterns from the native installation
        directory to the wheel staging directory."""
        for pattern in native_install_patterns:
            matches = sorted(glob(str(native_install_dir / pattern)))
            for path in matches:
                path = Path(path)
                rel = path.relative_to(native_install_dir)
                path.parent.mkdir(parents=True, exist_ok=True)
                print('-- Moving:', path, '->', staging_dir / rel.parent)
                shutil.move(path, staging_dir / rel.parent)
                # TODO: what if the folder already exists?
            if not matches:
                raise RuntimeError(
                    "Native build installed no files that matched the "
                    "pattern '" + pattern + "'")
        shutil.rmtree(native_install_dir)

    # --- Files installation --------------------------------------------------

    def copy_pkg_source_to(self, tmp_build_dir, src_dir, pkg):
        """Copy the files of a Python package to the build directory."""
        for mod_file in pkg.iter_files():
            rel_path = os.path.relpath(mod_file, pkg.path.parent)
            dst = tmp_build_dir / rel_path
            os.makedirs(dst.parent, exist_ok=True)
            shutil.copy2(mod_file, dst, follow_symlinks=False)

    def write_license_files(self, license, srcdir: Path, distinfo_dir: Path):
        """Write the LICENSE file from pyproject.toml to the distinfo
        directory."""
        if 'text' in license:
            with (distinfo_dir / 'LICENSE').open('w', encoding='utf-8') as f:
                f.write(license['text'])
        elif 'file' in license:
            shutil.copy2(srcdir / license['file'], distinfo_dir)

    def write_entrypoints(self, distinfo: Path, cfg: Config):
        from flit_core.common import write_entry_points
        with (distinfo / 'entry_points.txt').open('w', encoding='utf-8') as f:
            write_entry_points(cfg.entrypoints, f)

    # --- Editable installs ---------------------------------------------------

    def write_editable_wrapper(self, tmp_build_dir: Path, src_dir: Path, pkg):
        """Write a fake __init__.py file that points to the development 
        folder."""
        tmp_pkg: Path = tmp_build_dir / pkg.name
        pkgpath = Path(pkg.path)
        initpath = pkgpath / '__init__.py'
        os.makedirs(tmp_pkg, exist_ok=True)
        special_dunders = [
            '__builtins__', '__cached__', '__file__', '__loader__', '__name__',
            '__package__', '__path__', '__spec__'
        ]
        content = f"""\
            # First extend the search path with the development folder
            __spec__.submodule_search_locations.insert(0, {str(pkgpath)!a})
            # Now manually import the development __init__.py
            from importlib import util as _util
            _spec = _util.spec_from_file_location("{pkg.name}",
                                                  {str(initpath)!a})
            _mod = _util.module_from_spec(_spec)
            _spec.loader.exec_module(_mod)
            # After importing, add its symbols to our global scope
            _vars = _mod.__dict__.copy()
            for _k in ['{"','".join(special_dunders)}']: _vars.pop(_k)
            globals().update(_vars)
            # Clean up
            del _k, _spec, _mod, _vars, _util
            """
        (tmp_pkg / '__init__.py').write_text(textwrap.dedent(content),
                                             encoding='utf-8')
        # Add the py.typed file if it exists, so mypy picks up the stubs for
        # the C++ extensions
        py_typed: Path = pkg.path / 'py.typed'
        if py_typed.exists():
            shutil.copy2(py_typed, tmp_pkg)
        # Write a path file so IDEs find the correct files as well
        (tmp_build_dir / f'{pkg.name}.pth').write_text(str(pkg.path.parent))

<<<<<<< HEAD
    def copy_pkg_source_to(self, tmp_build_dir, src_dir, pkg):
        for mod_file in pkg.iter_files():
            rel_path = os.path.relpath(mod_file, pkg.path.parent)
            dst = tmp_build_dir / rel_path
            os.makedirs(dst.parent, exist_ok=True)
            shutil.copy2(mod_file, dst, follow_symlinks=False)

    def run(self, *args, **kwargs):
        """Wrapper around subprocess.run that optionally prints the command."""
        if self.verbose:
            pprint([*args])
            pprint(kwargs)
        return sp_run(*args, **kwargs)

    def generate_stubs(self, tmp_build_dir, staging_dir, pkg, cfg: Dict[str,
                                                                        Any]):
        """Generate stubs (.pyi) using mypy stubgen."""
        args = ['stubgen'] + cfg.get('args', [])
        cfg.setdefault('packages', [pkg.name] if pkg.is_package else [])
        for p in cfg['packages']:
            args += ['-p', p]
        cfg.setdefault('modules', [pkg.name] if not pkg.is_package else [])
        for m in cfg['modules']:
            args += ['-m', m]
        args += cfg.get('files', [])
        # Add output folder argument if not already specified in cfg['args']
        if 'args' not in cfg or not ({'-o', '--output'} & set(cfg['args'])):
            args += ['-o', str(staging_dir)]
        env = os.environ.copy()
        env.setdefault('MYPY_CACHE_DIR', str(tmp_build_dir))
        # Call mypy stubgen in a subprocess
        self.run(args, cwd=pkg.path.parent, check=True, env=env)
=======
    # --- Invoking CMake builds -----------------------------------------------
>>>>>>> a39076f6

    def run_cmake(self, pkgdir, install_dir, metadata, cmake_cfg, cross_cfg,
                  native_install_dir, dist_name, import_name):
        """Configure, build and install using CMake."""
        # Source and build folders
        srcdir = Path(cmake_cfg.get('source_path', pkgdir)).resolve()
        builddir = pkgdir / '.py-build-cmake_cache'
        builddir = Path(cmake_cfg.get('build_path', builddir))
        if not builddir.is_absolute():
            builddir = pkgdir / builddir
        buildconfig = self.get_build_config_name(cross_cfg)
        builddir = builddir / buildconfig
        builddir = builddir.resolve()
        # Environment variables
        cmake_env = os.environ.copy()
        f = 'env'
        if f in cmake_cfg:
            for k, v in cmake_cfg[f].items():
                cmake_env[k] = Template(v).substitute(cmake_env)

        # Configure
        configure_cmd = [
            'cmake',
            '-B',
            str(builddir),
            '-S',
            str(srcdir),
            '-D',
            'PY_BUILD_CMAKE_PACKAGE_VERSION:STRING=' + metadata.version,
            '-D',
            'PY_BUILD_CMAKE_PACKAGE_NAME:STRING=' + dist_name,
            '-D',
            'PY_BUILD_CMAKE_MODULE_NAME:STRING=' + import_name,
        ]
        if cross_cfg:
            toolchain = (pkgdir / cross_cfg['toolchain_file']).resolve()
            configure_cmd += [
                '-D', 'CMAKE_TOOLCHAIN_FILE:FILEPATH=' + str(toolchain), '-D',
                'Python3_EXECUTABLE:FILEPATH=' + sys.executable
            ]
        else:
            configure_cmd += [
                '-D', 'Python3_EXECUTABLE:FILEPATH=' + sys.executable, '-D',
                'Python3_ROOT_DIR:PATH=' + sys.prefix, '-D',
                'Python3_FIND_REGISTRY=NEVER', '-D',
                'Python3_FIND_STRATEGY=LOCATION'
            ]
        if native_install_dir:
            configure_cmd += [
                '-D', 'PY_BUILD_CMAKE_NATIVE_INSTALL_DIR:PATH=' +
                str(native_install_dir)
            ]
        configure_cmd += cmake_cfg.get('args', [])  # User-supplied arguments
        for k, v in cmake_cfg.get('options', {}).items():  # -D {option}={val}
            configure_cmd += ['-D', k + '=' + v]
        btype = cmake_cfg.get('build_type')
        if btype:  # -D CMAKE_BUILD_TYPE={type}
            configure_cmd += ['-D', 'CMAKE_BUILD_TYPE=' + btype]
        gen = cmake_cfg.get('generator')
        if gen:  # -G {generator}
            configure_cmd += ['-G', gen]
        self.run(configure_cmd, check=True, env=cmake_env)

        # Build and install
        if not cmake_cfg.get('config', False):
            self.build_install_cmake(cmake_cfg, builddir, cmake_env,
                                     install_dir, None)
        else:
            for config in cmake_cfg['config']:
                self.build_install_cmake(cmake_cfg, builddir, cmake_env,
                                         install_dir, config)

    def build_install_cmake(self, cmake_cfg, builddir, cmake_env, install_dir,
                            config):
        """Build the CMake project and install it."""
        self.build_cmake(cmake_cfg, builddir, cmake_env, config)
        self.install_cmake(cmake_cfg, builddir, cmake_env, install_dir, config)

    def build_cmake(self, cmake_cfg, builddir, cmake_env, config):
        """Build the CMake project."""
        build_cmd = ['cmake', '--build', str(builddir)]
        build_cmd += cmake_cfg.get('build_args', [])  # User-supplied arguments
        if config:  # --config {config}
            build_cmd += ['--config', config]
        if (f := 'build_tool_args') in cmake_cfg:
            build_cmd += ['--'] + cmake_cfg[f]
        self.run(build_cmd, check=True, env=cmake_env)

    def install_cmake(self, cmake_cfg, builddir, cmake_env, install_dir,
                      config):
        """Install the CMake project."""
        for component in cmake_cfg['install_components']:
            install_cmd = [
                'cmake', '--install',
                str(builddir), '--prefix',
                str(install_dir)
            ]
            install_cmd += cmake_cfg.get('install_args', [])
            if config:  # --config {config}
                install_cmd += ['--config', config]
            if component:
                install_cmd += ['--component', component]
            print('Installing component', component or 'all')
            self.run(install_cmd, check=True, env=cmake_env)

<<<<<<< HEAD
    def build_cmake(self, cmake_cfg, builddir, cmake_env, config):
        build_cmd = ['cmake', '--build', str(builddir)]
        build_cmd += cmake_cfg.get('build_args', [])  # User-supplied arguments
        if config:  # --config {config}
            build_cmd += ['--config', config]
        f = 'build_tool_args'
        if f in cmake_cfg:
            build_cmd += ['--'] + cmake_cfg[f]
        self.run(build_cmd, check=True, env=cmake_env)
=======
    # --- Generate stubs ------------------------------------------------------

    def generate_stubs(self, tmp_build_dir, staging_dir, pkg, cfg: Dict[str,
                                                                        Any]):
        """Generate stubs (.pyi) using mypy stubgen."""
        args = ['stubgen'] + cfg.get('args', [])
        cfg.setdefault('packages', [pkg.name] if pkg.is_package else [])
        for p in cfg['packages']:
            args += ['-p', p]
        cfg.setdefault('modules', [pkg.name] if not pkg.is_package else [])
        for m in cfg['modules']:
            args += ['-m', m]
        args += cfg.get('files', [])
        # Add output folder argument if not already specified in cfg['args']
        if 'args' not in cfg or not ({'-o', '--output'} & set(cfg['args'])):
            args += ['-o', str(staging_dir)]
        env = os.environ.copy()
        env.setdefault('MYPY_CACHE_DIR', str(tmp_build_dir))
        # Call mypy stubgen in a subprocess
        self.run(args, cwd=pkg.path.parent, check=True, env=env)

    # --- Misc helper functions -----------------------------------------------
>>>>>>> a39076f6

    @staticmethod
    def get_os_name():
        return {
            "Linux": "linux",
            "Windows": "windows",
            "Darwin": "mac",  # TODO: untested
        }[platform.system()]

    def print_config_verbose(self, cfg):
        print("\npy-build-cmake options")
        print("======================")
        print("module:")
        pprint(cfg.module)
        print("sdist:")
        pprint(cfg.sdist)
        print("cmake:")
        pprint(cfg.cmake)
        print("stubgen:")
        pprint(cfg.stubgen)
        print("cross:")
        pprint(cfg.cross)
        print("======================\n")

    def normalize_version(self, version):
        from distlib.version import NormalizedVersion
        norm_version = str(NormalizedVersion(version))
        return norm_version

    def run(self, *args, **kwargs):
        """Wrapper around subprocess.run that optionally prints the command."""
        if self.verbose:
            pprint([*args])
            pprint(kwargs)
        return sp_run(*args, **kwargs)

    @staticmethod
    def get_cross_tags(crosscfg):
        """Get the PEP 425 tags to use when cross-compiling."""
        return {
            'pyver': [crosscfg['implementation'] + crosscfg['version']],
            'abi': [crosscfg['abi']],
            'arch': [crosscfg['arch']],
        }

    @staticmethod
    def get_build_config_name(cross_cfg):
        """Get a string representing the Python version, ABI and architecture,
        used to name the build folder so builds for different versions don't
        interfere."""
        if cross_cfg:
            return '-'.join(
                map(lambda x: x[0],
                    _BuildBackend.get_cross_tags(cross_cfg).values()))
        else:
            from distlib.wheel import IMPVER, ABI, ARCH
            return '-'.join([IMPVER, ABI, ARCH])

    def needs_cross_native_build(self, cfg):
        return cfg.cross and 'copy_from_native_build' in cfg.cross

    def iter_files(self, stagedir):
        """Iterate over the files contained in the given folder.

        Yields absolute paths - caller may want to make them relative.
        Excludes any __pycache__ and *.pyc files."""

        # https://github.com/pypa/flit/blob/a4524758604107bde8c77b5816612edb76a604aa/flit_core/flit_core/common.py#L73

        def _include(path):
            name = os.path.basename(path)
            return name != '__pycache__' and not name.endswith('.pyc')

        # Ensure we sort all files and directories so the order is stable
        for dirpath, dirs, files in os.walk(str(stagedir)):
            for file in sorted(files):
                full_path = os.path.join(dirpath, file)
                if _include(full_path):
                    yield full_path

            dirs[:] = [d for d in sorted(dirs) if _include(d)]

    # --- Helper functions for finding programs like CMake --------------------

    def check_cmake_program(self, cfg: Config, deps: List[str]):
        assert cfg.cmake
        # Do we need to perform a native build?
        native = not cfg.cross or self.needs_cross_native_build(cfg)
        native_cfg = cfg.cmake[self.get_os_name()] if native else {}
        # Do we need to perform a cross build?
        cross = cfg.cross
        cross_cfg = cfg.cmake.get('cross', {})
        # Find the strictest version requirement
        min_cmake_ver = max(
            _CMAKE_MINIMUM_REQUIRED,
            NormalizedVersion(native_cfg.get('minimum_version', '0.0')),
            NormalizedVersion(cross_cfg.get('minimum_version', '0.0')),
        )
        # If CMake in PATH doesn't work or is too old, add it as a build
        # requirement
        if not self.check_program_version('cmake', min_cmake_ver, "CMake"):
            deps.append("cmake>=" + str(min_cmake_ver))

        # Check if we need Ninja
        cfgs = []
        if native: cfgs.append(native_cfg)
        if cross: cfgs.append(cross_cfg)
        # Do any of the configs require Ninja as a generator?
        needs_ninja = lambda c: 'ninja' in c.get('generator', '').lower()
        need_ninja = any(map(needs_ninja, cfgs))
        if need_ninja:
            # If so, check if a working version exists in the PATH, otherwise,
            # add it as a build requirement
            if not self.check_program_version('ninja', None, "Ninja"):
                deps.append("ninja")

    def check_stubgen_program(self, cfg: Config, deps: List[str]):
        if not self.check_program_version('stubgen', None, None, False):
            deps.append("mypy")

    def check_program_version(
        self,
        program: str,
        minimum_version: Optional[NormalizedVersion],
        name: Optional[str],
        check_version: bool = True,
    ):
        """Check if there's a new enough version of the given command available
        in PATH."""
        name = name or program
        try:
            # Try running the command
            cmd = [program, '--version'] if check_version else [program, '-h']
            res = self.run(cmd, check=True, capture_output=True)
            # Try finding the version
            if check_version:
                m = re.search(r'\d+(\.\d+){1,}', res.stdout.decode('utf-8'))
                if not m:
                    raise RuntimeError(f"Unexpected {name} version output")
                program_version = NormalizedVersion(m.group(0))
                if self.verbose: print("Found", name, program_version)
                # Check if the version is new enough
                if minimum_version is not None:
                    if program_version < minimum_version:
                        raise RuntimeError(f"{name} too old")
        except CalledProcessError as e:
            if self.verbose:
                print(f'{type(e).__module__}.{type(e).__name__}', e, sep=': ')
                sys.stdout.buffer.write(e.stdout)
                sys.stdout.buffer.write(e.stderr)
            return False
        except Exception as e:
            # If any of that failed, return False
            if self.verbose:
                print(f'{type(e).__module__}.{type(e).__name__}', e, sep=': ')
            return False
        return True


_BACKEND = _BuildBackend()
get_requires_for_build_wheel = _BACKEND.get_requires_for_build_wheel
get_requires_for_build_sdist = _BACKEND.get_requires_for_build_sdist
get_requires_for_build_editable = _BACKEND.get_requires_for_build_editable
build_wheel = _BACKEND.build_wheel
build_sdist = _BACKEND.build_sdist
build_editable = _BACKEND.build_editable<|MERGE_RESOLUTION|>--- conflicted
+++ resolved
@@ -334,42 +334,7 @@
         # Write a path file so IDEs find the correct files as well
         (tmp_build_dir / f'{pkg.name}.pth').write_text(str(pkg.path.parent))
 
-<<<<<<< HEAD
-    def copy_pkg_source_to(self, tmp_build_dir, src_dir, pkg):
-        for mod_file in pkg.iter_files():
-            rel_path = os.path.relpath(mod_file, pkg.path.parent)
-            dst = tmp_build_dir / rel_path
-            os.makedirs(dst.parent, exist_ok=True)
-            shutil.copy2(mod_file, dst, follow_symlinks=False)
-
-    def run(self, *args, **kwargs):
-        """Wrapper around subprocess.run that optionally prints the command."""
-        if self.verbose:
-            pprint([*args])
-            pprint(kwargs)
-        return sp_run(*args, **kwargs)
-
-    def generate_stubs(self, tmp_build_dir, staging_dir, pkg, cfg: Dict[str,
-                                                                        Any]):
-        """Generate stubs (.pyi) using mypy stubgen."""
-        args = ['stubgen'] + cfg.get('args', [])
-        cfg.setdefault('packages', [pkg.name] if pkg.is_package else [])
-        for p in cfg['packages']:
-            args += ['-p', p]
-        cfg.setdefault('modules', [pkg.name] if not pkg.is_package else [])
-        for m in cfg['modules']:
-            args += ['-m', m]
-        args += cfg.get('files', [])
-        # Add output folder argument if not already specified in cfg['args']
-        if 'args' not in cfg or not ({'-o', '--output'} & set(cfg['args'])):
-            args += ['-o', str(staging_dir)]
-        env = os.environ.copy()
-        env.setdefault('MYPY_CACHE_DIR', str(tmp_build_dir))
-        # Call mypy stubgen in a subprocess
-        self.run(args, cwd=pkg.path.parent, check=True, env=env)
-=======
     # --- Invoking CMake builds -----------------------------------------------
->>>>>>> a39076f6
 
     def run_cmake(self, pkgdir, install_dir, metadata, cmake_cfg, cross_cfg,
                   native_install_dir, dist_name, import_name):
@@ -454,7 +419,8 @@
         build_cmd += cmake_cfg.get('build_args', [])  # User-supplied arguments
         if config:  # --config {config}
             build_cmd += ['--config', config]
-        if (f := 'build_tool_args') in cmake_cfg:
+        f = 'build_tool_args'
+        if f in cmake_cfg:
             build_cmd += ['--'] + cmake_cfg[f]
         self.run(build_cmd, check=True, env=cmake_env)
 
@@ -475,17 +441,6 @@
             print('Installing component', component or 'all')
             self.run(install_cmd, check=True, env=cmake_env)
 
-<<<<<<< HEAD
-    def build_cmake(self, cmake_cfg, builddir, cmake_env, config):
-        build_cmd = ['cmake', '--build', str(builddir)]
-        build_cmd += cmake_cfg.get('build_args', [])  # User-supplied arguments
-        if config:  # --config {config}
-            build_cmd += ['--config', config]
-        f = 'build_tool_args'
-        if f in cmake_cfg:
-            build_cmd += ['--'] + cmake_cfg[f]
-        self.run(build_cmd, check=True, env=cmake_env)
-=======
     # --- Generate stubs ------------------------------------------------------
 
     def generate_stubs(self, tmp_build_dir, staging_dir, pkg, cfg: Dict[str,
@@ -508,7 +463,6 @@
         self.run(args, cwd=pkg.path.parent, check=True, env=env)
 
     # --- Misc helper functions -----------------------------------------------
->>>>>>> a39076f6
 
     @staticmethod
     def get_os_name():
