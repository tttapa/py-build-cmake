--- conflicted
+++ resolved
@@ -85,13 +85,8 @@
 
 def check_config(pyproject_path, pyproject, config_files, extra_options):
     # Check the package/module name and normalize it
-<<<<<<< HEAD
-    from distlib.util import normalize_name
     f = 'name'
     if f in pyproject['project']:
-=======
-    if (f := 'name') in pyproject['project']:
->>>>>>> 35bb8d81
         normname = normalize_name(pyproject['project'][f])
         if pyproject['project'][f] != normname:
             raise RuntimeWarning(
